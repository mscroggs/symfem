--- conflicted
+++ resolved
@@ -10,21 +10,15 @@
                  ("N2curl", "Nedelec 2nd kind H(curl)", range(1, 4)),
                  ("N1div", "Raviart-Thomas", range(1, 4)),
                  ("N2div", "Brezzi-Douglas-Marini", range(1, 4)),
-<<<<<<< HEAD
-                 ("Regge", "Regge", range(1, 4))],
-=======
+                 ("Regge", "Regge", range(1, 4)),
                  ("Crouzeix-Raviart", "Crouzeix-Raviart", [1])],
->>>>>>> f79fa071
     "tetrahedron": [("P", "Lagrange", range(1, 4)), ("dP", "Discontinuous Lagrange", range(1, 4)),
                     ("N1curl", "Nedelec 1st kind H(curl)", range(1, 3)),
                     ("N2curl", "Nedelec 2nd kind H(curl)", range(1, 3)),
                     ("N1div", "Raviart-Thomas", range(1, 3)),
                     ("N2div", "Brezzi-Douglas-Marini", range(1, 3)),
-<<<<<<< HEAD
-                    ("Regge", "Regge", range(1, 3))],
-=======
+                    ("Regge", "Regge", range(1, 3)),
                     ("Crouzeix-Raviart", "Crouzeix-Raviart", [1])],
->>>>>>> f79fa071
     "quadrilateral": [("Q", "Lagrange", range(1, 4)), ("dQ", "Discontinuous Lagrange", range(1, 4))],
     "hexahedron": [("Q", "Lagrange", range(1, 4)), ("dQ", "Discontinuous Lagrange", range(1, 4))]
 }
