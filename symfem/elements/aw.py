--- conflicted
+++ resolved
@@ -41,16 +41,6 @@
         poly: typing.List[FunctionInput] = []
         poly += [
             ((p[0], p[1]), (p[1], p[2]))
-<<<<<<< HEAD
-            for p in polynomial_set_vector(reference.tdim, 3, order - 1)]
-        poly += [(((order - k + 1) * (order - k + 2) * x[0] ** k * x[1] ** (order - k),
-                   -k * (order - k + 2) * x[0] ** (k - 1) * x[1] ** (order - k + 1)),
-                  (-k * (order - k + 2) * x[0] ** (k - 1) * x[1] ** (order - k + 1),
-                   k * (k - 1) * x[0] ** (k - 2) * x[1] ** (order - k + 2)))
-                 for k in range(order + 1)]
-        poly += [((0, x[0] ** order), (x[0] ** order, -order * x[0] ** (order - 1) * x[1])),
-                 ((0, 0), (0, x[0] ** order))]
-=======
             for p in polynomial_set_vector(reference.tdim, 3, order - 1)
         ]
         poly += [
@@ -61,7 +51,7 @@
                 ),
                 (
                     -k * (order - k + 2) * x[0] ** (k - 1) * x[1] ** (order - k + 1),
-                    -k * (k - 1) * x[0] ** (k - 2) * x[1] ** (order - k + 2),
+                    k * (k - 1) * x[0] ** (k - 2) * x[1] ** (order - k + 2),
                 ),
             )
             for k in range(order + 1)
@@ -70,7 +60,6 @@
             ((0, x[0] ** order), (x[0] ** order, -order * x[0] ** (order - 1) * x[1])),
             ((0, 0), (0, x[0] ** order)),
         ]
->>>>>>> 45acf390
 
         dofs: ListOfFunctionals = []
         for v_n, v in enumerate(reference.vertices):
@@ -86,18 +75,6 @@
             for dof_n, dof in enumerate(sub_e.dofs):
                 p = sub_e.get_basis_function(dof_n).get_function()
                 for component in [sub_ref.normal(), sub_ref.tangent()]:
-<<<<<<< HEAD
-=======
-                    InnerProductIntegralMoment(
-                        reference,
-                        p,
-                        component,
-                        sub_ref.normal(),
-                        dof,
-                        entity=(1, e_n),
-                        mapping="double_contravariant",
-                    )
->>>>>>> 45acf390
                     dofs.append(
                         InnerProductIntegralMoment(
                             reference,
@@ -113,20 +90,15 @@
         for dof_n, dof in enumerate(sub_e.dofs):
             p = sub_e.get_basis_function(dof_n).get_function()
             for component22 in [((1, 0), (0, 0)), ((0, 1), (0, 0)), ((0, 0), (0, 1))]:
-<<<<<<< HEAD
-                dofs.append(IntegralMoment(
-                    reference, tuple(tuple(p * j for j in i) for i in component22),
-                    dof, entity=(2, 0), mapping="double_contravariant"))
-=======
                 dofs.append(
                     IntegralMoment(
                         reference,
                         tuple(tuple(p * j for j in i) for i in component22),
                         dof,
                         entity=(2, 0),
+                        mapping="double_contravariant",
                     )
                 )
->>>>>>> 45acf390
 
         if order >= 4:
             sub_e = Lagrange(reference, order - 4, variant)
