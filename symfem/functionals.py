--- conflicted
+++ resolved
@@ -285,16 +285,12 @@
         self.point = parse_function_input(point_in)
         assert self.point.is_vector
 
-<<<<<<< HEAD
     @property
     def nderivs(self) -> int:
         """Number of derivatives."""
         return 0
 
-    def _eval_symbolic(self, function: AnyFunction) -> AnyFunction:
-=======
     def _eval_symbolic(self, function: Function) -> Function:
->>>>>>> a2024e16
         """Apply to the functional to a function.
 
         Args:
@@ -372,16 +368,12 @@
         assert self.point.is_vector
         self.weight = weight
 
-<<<<<<< HEAD
     @property
     def nderivs(self) -> int:
         """Number of derivatives."""
         return 0
 
-    def _eval_symbolic(self, function: AnyFunction) -> AnyFunction:
-=======
     def _eval_symbolic(self, function: Function) -> Function:
->>>>>>> a2024e16
         """Apply to the functional to a function.
 
         Args:
@@ -462,16 +454,12 @@
         assert self.point.is_vector
         self.derivative = derivative
 
-<<<<<<< HEAD
     @property
     def nderivs(self) -> int:
         """Number of derivatives."""
         return sum(self.derivative)
 
-    def _eval_symbolic(self, function: AnyFunction) -> AnyFunction:
-=======
     def _eval_symbolic(self, function: Function) -> Function:
->>>>>>> a2024e16
         """Apply to the functional to a function.
 
         Args:
@@ -583,16 +571,12 @@
         assert self.point.is_vector
         self.dir = parse_function_input(direction_in)
 
-<<<<<<< HEAD
     @property
     def nderivs(self) -> int:
         """Number of derivatives."""
         return 1
 
-    def _eval_symbolic(self, function: AnyFunction) -> AnyFunction:
-=======
     def _eval_symbolic(self, function: Function) -> Function:
->>>>>>> a2024e16
         """Apply to the functional to a function.
 
         Args:
@@ -750,16 +734,12 @@
         assert self.point.is_vector
         self.component = component
 
-<<<<<<< HEAD
     @property
     def nderivs(self) -> int:
         """Number of derivatives."""
         return 2
 
-    def _eval_symbolic(self, function: AnyFunction) -> AnyFunction:
-=======
     def _eval_symbolic(self, function: Function) -> Function:
->>>>>>> a2024e16
         """Apply to the functional to a function.
 
         Args:
@@ -846,16 +826,12 @@
         assert self.lvec.is_vector
         assert self.rvec.is_vector
 
-<<<<<<< HEAD
     @property
     def nderivs(self) -> int:
         """Number of derivatives."""
         return 0
 
-    def _eval_symbolic(self, function: AnyFunction) -> AnyFunction:
-=======
     def _eval_symbolic(self, function: Function) -> Function:
->>>>>>> a2024e16
         """Apply to the functional to a function.
 
         Args:
@@ -956,16 +932,12 @@
         assert self.point.is_vector
         self.vector = parse_function_input(vector_in)
 
-<<<<<<< HEAD
     @property
     def nderivs(self) -> int:
         """Number of derivatives."""
         return 0
 
-    def _eval_symbolic(self, function: AnyFunction) -> AnyFunction:
-=======
     def _eval_symbolic(self, function: Function) -> Function:
->>>>>>> a2024e16
         """Apply to the functional to a function.
 
         Args:
@@ -1061,16 +1033,12 @@
         self.point = parse_function_input(point_in)
         assert self.point.is_vector
 
-<<<<<<< HEAD
     @property
     def nderivs(self) -> int:
         """Number of derivatives."""
         return 1
 
-    def _eval_symbolic(self, function: AnyFunction) -> AnyFunction:
-=======
     def _eval_symbolic(self, function: Function) -> Function:
->>>>>>> a2024e16
         """Apply to the functional to a function.
 
         Args:
@@ -1546,16 +1514,12 @@
             )
             self.f *= id_def.volume() / self.integral_domain.volume()
 
-<<<<<<< HEAD
     @property
     def nderivs(self) -> int:
         """Number of derivatives."""
         return 0
 
-    def _eval_symbolic(self, function: AnyFunction) -> AnyFunction:
-=======
     def _eval_symbolic(self, function: Function) -> Function:
->>>>>>> a2024e16
         """Apply to the functional to a function.
 
         Args:
@@ -1700,16 +1664,12 @@
         super().__init__(reference, f, dof, entity=entity, mapping=mapping)
         self.dot_with = parse_function_input(dot_with_in)
 
-<<<<<<< HEAD
     @property
     def nderivs(self) -> int:
         """Number of derivatives."""
         return 1
 
-    def dot(self, function: AnyFunction) -> ScalarFunction:
-=======
     def dot(self, function: Function) -> ScalarFunction:
->>>>>>> a2024e16
         """Dot a function with the moment function.
 
         Args:
@@ -1776,16 +1736,12 @@
         assert f.is_scalar
         super().__init__(reference, f, dof, entity=entity, mapping=mapping)
 
-<<<<<<< HEAD
     @property
     def nderivs(self) -> int:
         """Number of derivatives."""
         return 1
 
-    def _eval_symbolic(self, function: AnyFunction) -> AnyFunction:
-=======
     def _eval_symbolic(self, function: Function) -> Function:
->>>>>>> a2024e16
         """Apply to the functional to a function.
 
         Args:
