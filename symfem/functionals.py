--- conflicted
+++ resolved
@@ -80,13 +80,6 @@
         self.entity = entity
         self.mapping = mapping
 
-<<<<<<< HEAD
-    def eval(self, fun, symbolic=True):
-        """Apply the functional to a function."""
-        raise NotImplementedError
-
-=======
->>>>>>> d50ac204
     def dof_point(self):
         """Get the location of the DOF in the cell."""
         return tuple(None for i in range(self.reference.gdim))
