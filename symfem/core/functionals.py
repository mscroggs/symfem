--- conflicted
+++ resolved
@@ -1,11 +1,7 @@
 """Functionals used to define the dual sets."""
 from .symbolic import subs, x, t
-<<<<<<< HEAD
 from .vectors import vdot, vcross
-=======
-from .vectors import vdot
 from .calculus import derivative, jacobian_component
->>>>>>> 5bf2a118
 
 
 class BaseFunctional:
