"""Abstract finite element classes and functions."""

import sympy
import typing
import warnings
import numpy
import numpy.typing
import math
from abc import ABC, abstractmethod
from itertools import product
from .symbolic import (
    x, subs, _subs_scalar, PiecewiseFunction, symequal, sym_product,
    AnyFunction, SetOfPoints, ListOfAnyFunctions, ListOfScalarFunctions, ListOfVectorFunctions,
    ScalarFunction, VectorFunction, MatrixFunction,
    ListOfMatrixFunctions, ListOfPiecewiseFunctions, PointType, ListOfAnyFunctionsInput,
    parse_any_function_input, PFunctionPieces)
from .calculus import diff
from .vectors import vsub, vnorm, vdiv, vadd
from .functionals import BaseFunctional
from .basis_function import BasisFunction
from .references import Reference

TabulatedBasis = typing.Union[
    typing.List[typing.Union[sympy.core.expr.Expr, int]],
    typing.List[typing.Tuple[typing.Union[sympy.core.expr.Expr, int], ...]],
    typing.List[sympy.matrices.dense.MutableDenseMatrix],
    numpy.typing.NDArray[numpy.float64]
]


class NoTensorProduct(Exception):
    """Error for element without a tensor representation."""

    def __init__(self):
        super().__init__("This element does not have a tensor product representation.")


class FiniteElement(ABC):
    """Abstract finite element."""

    def __init__(
        self, reference: Reference, order: int, space_dim: int, domain_dim: int, range_dim: int,
        range_shape: typing.Tuple[int, ...] = None
    ):
        self.reference = reference
        self.order = order
        self.space_dim = space_dim
        self.domain_dim = domain_dim
        self.range_dim = range_dim
        self.range_shape = range_shape

    @abstractmethod
    def entity_dofs(self, entity_dim: int, entity_number: int) -> typing.List[int]:
        """Get the numbers of the DOFs associated with the given entity."""
        pass

    @abstractmethod
    def get_basis_functions(
        self, reshape: bool = True, symbolic: bool = True, use_tensor_factorisation: bool = False
    ) -> ListOfAnyFunctions:
        """Get the basis functions of the element."""
        pass

    def get_basis_function(self, n: int) -> BasisFunction:
        """Get a single basis function of the element."""
        return ElementBasisFunction(self, n)

    def tabulate_basis(
        self, points: SetOfPoints, order: str = "xyzxyz", symbolic: bool = True
    ) -> TabulatedBasis:
        """Evaluate the basis functions of the element at the given points."""
        if not symbolic:
            warnings.warn("Converting from symbolic to float. This may be slow.")

            def to_float(values):
                if isinstance(values, tuple):
                    return tuple(to_float(i) for i in values)
                if isinstance(values, list):
                    return [to_float(i) for i in values]
                return float(values)

            return numpy.array([to_float(self.tabulate_basis(points, order=order,
                                                             symbolic=True))])

        if self.range_dim == 1:
            output = []
            for p in points:
                row = []
                for b in self.get_basis_functions(False):
                    assert isinstance(b, (int, sympy.core.expr.Expr))
                    row.append(_subs_scalar(b, x, p))
                output.append(tuple(row))
            return output

        if order == "xxyyzz":
            output = []
            for p in points:
                row = []
                for d in range(self.range_dim):
                    for b in self.get_basis_functions(False):
                        assert isinstance(b, tuple)
                        row.append(_subs_scalar(b[d], x, p))
                output.append(tuple(row))
            return output
        if order == "xyzxyz":
            output = []
            for p in points:
                row = []
                for b in self.get_basis_functions(False):
                    assert isinstance(b, tuple)
                    for b_i in b:
                        row.append(_subs_scalar(b_i, x, p))
                output.append(tuple(row))
            return output
        if order == "xyz,xyz":
            voutput = []
            for p in points:
                vrow = []
                for b in self.get_basis_functions(False):
                    assert isinstance(b, tuple)
                    vrow.append(subs(b, x, p))
                voutput.append(tuple(row))
            return voutput
        raise ValueError(f"Unknown order: {order}")

    @abstractmethod
    def map_to_cell(
        self, vertices: SetOfPoints, basis: ListOfAnyFunctions = None,
        forward_map: PointType = None, inverse_map: PointType = None
    ) -> ListOfAnyFunctions:
        """Map the basis onto a cell using the appropriate mapping for the element."""
        pass

    def test(self):
        """Run tests for this element."""
        if self.order <= 4:
            self.test_continuity()

    def test_continuity(self):
        """Test that this element has the correct continuity."""
        continuity = self.continuity
        if "{order}" in continuity:
            continuity = continuity.replace("{order}", f"{self.order}")

        # Test continuity
        if self.reference.name == "interval":
            vertices = ((-1, ), (0, ))
            entity_pairs = [[0, (0, 1)]]
        elif self.reference.name == "triangle":
            vertices = ((-1, 0), (0, 0), (0, 1))
            entity_pairs = [[0, (0, 1)], [0, (2, 2)], [1, (1, 0)]]
        elif self.reference.name == "tetrahedron":
            vertices = ((-1, 0, 0), (0, 0, 0), (0, 1, 0), (0, 0, 1))
            entity_pairs = [[0, (0, 1)], [0, (2, 2)], [0, (3, 3)],
                            [1, (0, 0)], [1, (3, 1)], [1, (4, 2)],
                            [2, (1, 0)]]
        elif self.reference.name == "quadrilateral":
            vertices = ((0, 0), (0, 1), (-1, 0), (-1, 1))
            entity_pairs = [[0, (0, 0)], [0, (2, 1)], [1, (1, 0)]]
        elif self.reference.name == "hexahedron":
            vertices = ((0, 0, 0), (0, 0, 1), (0, 1, 0), (0, 1, 1),
                        (-1, 0, 0), (-1, 0, 1), (-1, 1, 0), (-1, 1, 1))
            entity_pairs = [[0, (0, 0)], [0, (2, 2)], [0, (4, 1)], [0, (6, 3)],
                            [1, (1, 1)], [1, (2, 0)], [1, (6, 5)], [1, (9, 3)],
                            [2, (0, 2)]]
        elif self.reference.name == "prism":
            vertices = ((-1, 0, 0), (0, 0, 0), (0, 1, 0),
                        (-1, 0, 1), (0, 0, 1), (0, 1, 1))
            entity_pairs = [[0, (0, 1)], [0, (2, 2)], [0, (3, 4)], [0, (5, 5)],
                            [1, (1, 3)], [1, (2, 4)], [1, (6, 6)], [1, (7, 8)],
                            [2, (2, 3)]]
        elif self.reference.name == "pyramid":
            vertices = ((-1, 0, 0), (0, 0, 0), (-1, 1, 0),
                        (0, 1, 0), (0, 0, 1))
            entity_pairs = [[0, (0, 1)], [0, (2, 3)], [0, (4, 4)],
                            [1, (1, 3)], [1, (2, 4)], [1, (6, 7)],
                            [2, (2, 3)]]

        if continuity == "L2":
            return

        for dim, entities in entity_pairs:
            for fi, gi in zip(*[self.entity_dofs(dim, i) for i in entities]):
                basis = self.get_basis_functions()
                try:
                    basis2 = self.map_to_cell(vertices)
                except NotImplementedError:
                    return "Mapping not implemented for this element."

                f = basis[fi]
                g = basis2[gi]

                def get_piece(f, point):
                    if isinstance(f, PiecewiseFunction):
                        return f.get_piece(point)
                    if isinstance(f, list):
                        return [get_piece(g, point) for g in f]
                    if isinstance(f, tuple):
                        return tuple(get_piece(g, point) for g in f)
                    return f

                if self.reference.tdim == 2:
                    f = get_piece(f, (0, sympy.Rational(1, 2)))
                    g = get_piece(g, (0, sympy.Rational(1, 2)))
                elif self.reference.tdim == 3:
                    f = get_piece(f, (0, sympy.Rational(1, 3), sympy.Rational(1, 3)))
                    g = get_piece(g, (0, sympy.Rational(1, 3), sympy.Rational(1, 3)))

                f = subs(f, [x[0]], [0])
                g = subs(g, [x[0]], [0])

                if continuity[0] == "C":
                    order = int(continuity[1:])
                    deriv_f = [f]
                    deriv_g = [g]
                    f = [f]
                    g = [g]
                    for _ in range(order):
                        deriv_f = [diff(d, i) for d in deriv_f for i in x[:self.reference.tdim]]
                        f += deriv_f
                        deriv_g = [diff(d, i) for d in deriv_g for i in x[:self.reference.tdim]]
                        g += deriv_g
                elif continuity == "H(div)" or continuity == "inner H(div)":
                    f = f[0]
                    g = g[0]
                elif continuity == "H(curl)":
                    f = f[1:]
                    g = g[1:]
                elif continuity == "inner H(curl)":
                    if len(vertices[0]) == 2:
                        f = f[3]
                        g = g[3]
                    if len(vertices[0]) == 3:
                        if dim == 1:
                            vs = self.reference.sub_entities(1)[entities[0]]
                            v0 = self.reference.vertices[vs[0]]
                            v1 = self.reference.vertices[vs[1]]
                            tangent = vsub(v1, v0)
                            f = sum(i * f[ni * len(tangent) + nj] * j
                                    for ni, i in enumerate(tangent)
                                    for nj, j in enumerate(tangent))
                            g = sum(i * g[ni * len(tangent) + nj] * j
                                    for ni, i in enumerate(tangent)
                                    for nj, j in enumerate(tangent))
                        else:
                            assert dim == 2
                            f = [f[4], f[8]]
                            g = [g[4], g[8]]
                elif continuity == "integral inner H(div)":
                    f = f[0].integrate((x[1], 0, 1))
                    g = g[0].integrate((x[1], 0, 1))
                else:
                    raise ValueError(f"Unknown continuity: {continuity}")

                assert symequal(f, g)

    def get_tensor_factorisation(
        self
        # ) -> typing.List[typing.Tuple[str, typing.List[FiniteElement]]]:
    ) -> typing.List[typing.Tuple[str, typing.List[typing.Any], typing.List[int]]]:
        """Get the representation of the element as a tensor product."""
        raise NoTensorProduct()

    def _get_basis_functions_tensor(self) -> ListOfScalarFunctions:
        """Compute the basis functions using the space's tensor product factorisation."""
        factorisation = self.get_tensor_factorisation()
        basis = {}
        for t_type, factors, perm in factorisation:
            if t_type == "scalar":
                tensor_bases = [[subs(i, x[0], x_i) for i in f.get_basis_functions()]
                                for x_i, f in zip(x, factors)]
                for p, k in zip(perm, product(*tensor_bases)):
                    basis[p] = sym_product(k)
            else:
                raise ValueError(f"Unknown tensor product type: {t_type}")
        return list(basis.values())

    @property
    def name(self) -> str:
        """Get the name of the element."""
        return self.names[0]

    names: typing.List[str] = []
    references: typing.List[str] = []


class CiarletElement(FiniteElement):
    """Finite element defined using the Ciarlet definition."""

    def __init__(
        self, reference: Reference, order: int, basis: ListOfAnyFunctionsInput,
        dofs: typing.List[BaseFunctional], domain_dim: int, range_dim: int,
        range_shape: typing.Tuple[int, ...] = None
    ):
        super().__init__(reference, order, len(dofs), domain_dim, range_dim, range_shape)
        assert len(basis) == len(dofs)
        self._basis: ListOfAnyFunctions = parse_any_function_input(basis)
        self.dofs = dofs
        self._basis_functions: typing.Union[ListOfAnyFunctions, None] = None
        self._dual_inv: typing.Union[numpy.typing.NDArray[numpy.float64], None] = None

    def entity_dofs(self, entity_dim: int, entity_number: int) -> typing.List[int]:
        """Get the numbers of the DOFs associated with the given entity."""
        return [i for i, j in enumerate(self.dofs) if j.entity == (entity_dim, entity_number)]

    def get_polynomial_basis(
        self, reshape: bool = True
    ) -> ListOfAnyFunctions:
        """Get the symbolic polynomial basis for the element."""
        if reshape and self.range_shape is not None:
            basis = [i for i in self._basis]
            if len(self.range_shape) != 2:
                raise NotImplementedError
            assert self.range_shape[0] * self.range_shape[1] == self.range_dim
            out: ListOfMatrixFunctions = []
            for b in basis:
                assert isinstance(b, tuple)
                out.append(sympy.Matrix([
                    b[i * self.range_shape[1]: (i + 1) * self.range_shape[1]]
                    for i in range(self.range_shape[0])]))
            return out

        return self._basis

    def get_tabulated_polynomial_basis(
        self, points: SetOfPoints, symbolic: bool = True
    ) -> typing.Union[
        typing.List[typing.List[ScalarFunction]],
        typing.List[typing.List[MatrixFunction]],
        typing.List[typing.List[VectorFunction]],
        numpy.typing.NDArray[numpy.float64]
    ]:
        """Get the value of the polynomial basis at the given points."""
        if symbolic:
            return self._get_tabulated_polynomial_basis_symbolic(points)
        else:
            return self._get_tabulated_polynomial_basis_nonsymbolic(points)

    def _get_tabulated_polynomial_basis_symbolic(
        self, points: SetOfPoints
    ) -> typing.Union[
        typing.List[typing.List[ScalarFunction]],
        typing.List[typing.List[MatrixFunction]],
        typing.List[typing.List[VectorFunction]],
    ]:
        """Get the value of the polynomial basis at the given points."""
        basis = self.get_polynomial_basis()
        if len(basis) > 0:
            if isinstance(basis[0], tuple):
                vout = []
                for p in points:
                    vrow = []
                    for b in basis:
                        vitem = subs(b, x, p)
                        assert isinstance(vitem, tuple)
                        vrow.append(vitem)
                    vout.append(vrow)
                return vout
            if isinstance(basis[0], sympy.Matrix):
                mout = []
                for p in points:
                    mrow = []
                    for b in basis:
                        mitem = subs(b, x, p)
                        assert isinstance(mitem, sympy.Matrix)
                        mrow.append(mitem)
                    mout.append(mrow)
                return mout

        sout = []
        for p in points:
            srow = []
            for b in basis:
                assert isinstance(b, (int, sympy.core.expr.Expr))
                srow.append(_subs_scalar(b, x, p))
            sout.append(srow)
        return sout

    def _get_tabulated_polynomial_basis_nonsymbolic(
        self, points: SetOfPoints
    ) -> numpy.typing.NDArray[numpy.float64]:
        """Get the value of the polynomial basis at the given points."""

        def to_float(values):
            if isinstance(values, tuple):
                return tuple(to_float(i) for i in values)
            if isinstance(values, list):
                return [to_float(i) for i in values]
            return float(values)

        return numpy.array([
            [to_float(subs(f, x, p)) for f in self.get_polynomial_basis()]
            for p in points], dtype=numpy.float64)

    def tabulate_basis(
        self, points: SetOfPoints, order: str = "xyzxyz", symbolic: bool = True
    ) -> TabulatedBasis:
        """Evaluate the basis functions of the element at the given points."""
        if symbolic:
            return super().tabulate_basis(points, order, symbolic=True)

        assert not symbolic

        tabulated_polyset = self._get_tabulated_polynomial_basis_nonsymbolic(
            points)

        if self._dual_inv is None:
            dual_mat = self.get_dual_matrix(symbolic=False)
            self._dual_inv = numpy.linalg.inv(dual_mat)
        dual_inv = self._dual_inv

        if self.range_dim == 1:
            return numpy.dot(tabulated_polyset, dual_inv.transpose())

        results = numpy.array([
            numpy.dot(tabulated_polyset[:, :, i], dual_inv.transpose())
            for i in range(tabulated_polyset.shape[2])
        ])
        # results[xyz][point][function]

        if order == "xxyyzz":
            return numpy.array([
                [results[xyz, point, function] for xyz in range(results.shape[0])
                 for function in range(results.shape[2])]
                for point in range(results.shape[1])
            ])
        if order == "xyzxyz":
            return numpy.array([
                [results[xyz, point, function] for function in range(results.shape[2])
                 for xyz in range(results.shape[0])]
                for point in range(results.shape[1])
            ])
        if order == "xyz,xyz":
            return numpy.array([
                [[results[xyz, point, function] for xyz in range(results.shape[0])]
                 for function in range(results.shape[2])]
                for point in range(results.shape[1])
            ])
        raise ValueError(f"Unknown order: {order}")

    def get_dual_matrix(
        self, symbolic: bool = True
    ) -> typing.Union[sympy.matrices.dense.MutableDenseMatrix, numpy.typing.NDArray[numpy.float64]]:
        """Get the dual matrix."""
        if symbolic:
            return self._get_dual_matrix_symbolic()
        else:
            return self._get_dual_matrix_nonsymbolic()

    def _get_dual_matrix_symbolic(self) -> sympy.matrices.dense.MutableDenseMatrix:
        """Get the dual matrix."""
        mat = []
        for b in self.get_polynomial_basis():
            row = []
            for d in self.dofs:
                row.append(d.eval(b, symbolic=True))
            mat.append(row)
        return sympy.Matrix(mat)

    def _get_dual_matrix_nonsymbolic(self) -> numpy.typing.NDArray[numpy.float64]:
        for d in self.dofs:
            if d.get_points_and_weights is None:
                warnings.warn("Cannot numerically evaluate all the DOFs in this element. "
                              "Converting symbolic evaluations instead (this may be slow).")
                smat = self._get_dual_matrix_symbolic()
                return numpy.array(
                    [[float(j) for j in smat.row(i)] for i in range(smat.rows)]
                )
        mat = numpy.empty((len(self.dofs), len(self.dofs)))
        for i, d in enumerate(self.dofs):
            assert d.get_points_and_weights is not None
            p, w = d.get_points_and_weights()
            mat[:, i] = numpy.dot(w, self._get_tabulated_polynomial_basis_nonsymbolic(p))
        return mat

    def init_kwargs(self) -> typing.Dict[str, typing.Any]:
        """Return the kwargs used to create this element."""
        return {}

    def get_basis_functions(
        self, reshape: bool = True, symbolic: bool = True, use_tensor_factorisation: bool = False
    ) -> ListOfAnyFunctions:
        """Get the basis functions of the element."""
        if self._basis_functions is None:
            if use_tensor_factorisation:
                self._basis_functions = self._get_basis_functions_tensor()
            else:
                m = self.get_dual_matrix()
                assert isinstance(m, sympy.Matrix)
                minv = m.inv("LU")
                if self.range_dim == 1:
                    # Scalar space
                    sfs: ListOfScalarFunctions = []
                    pb = self.get_polynomial_basis()
                    for i, dof in enumerate(self.dofs):
                        sf = 0
                        for c, d in zip(minv.row(i), self.get_polynomial_basis()):
                            sf += c * d
                        sfs.append(sf)

                    self._basis_functions = sfs
                elif isinstance(self.get_polynomial_basis()[0], PiecewiseFunction):
                    # Piecewise vectors
                    pfs: ListOfPiecewiseFunctions = []
                    pb = self.get_polynomial_basis()
                    for i, dof in enumerate(self.dofs):
                        assert isinstance(pb[0], PiecewiseFunction)
                        pieces_ls = [pi for pi, _ in pb[0].pieces]
                        pieces_fs = [[sympy.Integer(0) for _ in range(self.range_dim)]
                                     for _ in pb[0].pieces]
                        for c, d in zip(minv.row(i), pb):
                            assert isinstance(d, PiecewiseFunction)
                            for n, (pi, pj) in enumerate(d.pieces):
                                assert pi == pieces_ls[n]
                                assert isinstance(pj, tuple)
                                for j, d_j in enumerate(pj):
                                    pieces_fs[n][j] += c * d_j
                        pfs.append(PiecewiseFunction(
                            [(pi, tuple(pj)) for pi, pj in zip(pieces_ls, pieces_fs)]))
                    self._basis_functions = pfs
                else:
                    # Vector or matrix space
                    bfs: ListOfVectorFunctions = []
                    for i, dof in enumerate(self.dofs):
                        b = [sympy.Integer(0) for i in range(self.range_dim)]
                        for c, d in zip(minv.row(i), self.get_polynomial_basis()):
                            if isinstance(d, tuple):
                                for j, d_j in enumerate(d):
                                    b[j] += c * d_j
                            else:
                                assert isinstance(d, sympy.Matrix)
                                for j1 in range(d.rows):
                                    for j2 in range(d.cols):
                                        b[j1 * d.cols + j2] += c * d[j1, j2]
                        bfs.append(tuple(b))
                    self._basis_functions = bfs

        assert isinstance(self._basis_functions, list)

        if reshape and self.range_shape is not None:
            assert isinstance(self._basis_functions[0], tuple)
            if len(self.range_shape) != 2:
                raise NotImplementedError
            assert self.range_shape[0] * self.range_shape[1] == self.range_dim
            mfs: ListOfMatrixFunctions = []
            for f in self._basis_functions:
                assert isinstance(f, tuple)
                mfs.append(sympy.Matrix(
                    [f[i * self.range_shape[1]: (i + 1) * self.range_shape[1]]
                     for i in range(self.range_shape[0])]))
            return mfs

        return self._basis_functions

    def plot_dof_diagram(self, filename: str):
        """Plot a diagram showing the DOFs of the element."""
        try:
            import svgwrite
        except ImportError:
            raise ImportError("svgwrite is needed for plotting"
                              " (pip install svgwrite)")

        assert filename.endswith(".svg") or filename.endswith(".png")

        def to_2d(p):
            if len(p) == 0:
                return (0., 0.)
            if len(p) == 1:
                return (float(p[0]), 0.)
            if len(p) == 2:
                return (float(p[0]), float(p[1]))
            if len(p) == 3:
                return (float(p[0] + p[1] / 2), float(p[2] - 2 * p[0] / 25 + p[1] / 5))
            raise ValueError("Unsupported gdim")

        def z(p):
            if len(p) == 3:
                return p[0] - 2 * p[1]
            return 0

        colors = ["#FF8800", "#44AAFF", "#55FF00", "#DD2299"]
        black = "#000000"
        white = "#FFFFFF"

        dofs_by_subentity: typing.Dict[int, typing.Dict[int, typing.List[BaseFunctional]]] = {
            i: {j: [] for j in range(self.reference.sub_entity_count(i))}
            for i in range(self.reference.tdim + 1)}

        # Possible entries in ddata:
        #   ("line", (start, end, color))
        #       A line from start to end of the given color
        #   ("arrow", (start, end, color))
        #       An arrow from start to end of the given color
        #   ("ncircle", (center, number, color))
        #       A circle containing a number, drawn with the given color
        #   ("fill", (vertices, color, opacity))
        #       An polygon filled with the given color and opacity
        ddata: typing.List[typing.Tuple[str, typing.Tuple[typing.Any, ...]]] = []

        for d in self.dofs:
            dofs_by_subentity[d.entity[0]][d.entity[1]].append(d)

        for entities in self.reference.z_ordered_entities():
            for dim, e in entities:
                if dim == 1:
                    pts = [to_2d(self.reference.vertices[i]) for i in self.reference.edges[e]]
                    ddata.append(("line", (pts[0], pts[1], black)))
                if dim == 2:
                    pts = [to_2d(self.reference.vertices[i]) for i in self.reference.faces[e]]
                    if len(pts) == 4:
                        pts = [pts[0], pts[1], pts[3], pts[2]]
                    ddata.append(("fill", (pts, white, 0.5)))

            for dim, e in entities:
                dofs = dofs_by_subentity[dim][e]
                dofs.sort(key=lambda d: z(d.dof_point()))
                for d in dofs:
                    if d.dof_direction() is not None:
                        direction = d.dof_direction()
                        direction = vdiv(direction, vnorm(direction))
                        direction = vdiv(direction, 8)
                        start = d.dof_point()
                        for d2 in self.dofs:
                            if d != d2 and d.dof_point() == d2.dof_point():
                                start = vadd(start, vdiv(direction, 3))
                                break
                        ddata.append((
                            "arrow",
                            (to_2d(start), to_2d(vadd(start, direction)), colors[d.entity[0]])))
                        ddata.append((
                            "ncircle", (to_2d(start), self.dofs.index(d), colors[d.entity[0]])))
                    else:
                        ddata.append((
                            "ncircle",
                            (to_2d(d.dof_point()), self.dofs.index(d), colors[d.entity[0]])))

        minx, miny = 1000, 1000
        maxx, maxy = -1000, -1000
        for t, info in ddata:
            if t == "line" or t == "arrow":
                s, e, c = info
                assert isinstance(s, tuple)
                assert isinstance(e, tuple)
                minx = min(s[0], e[0], minx)
                miny = min(s[1], e[1], miny)
                maxx = max(s[0], e[0], maxx)
                maxy = max(s[1], e[1], maxy)
            elif t == "ncircle":
                p, n, c = info
                assert isinstance(p, tuple)
                minx = min(p[0], minx)
                miny = min(p[1], miny)
                maxx = max(p[0], maxx)
                maxy = max(p[1], maxy)
            elif t == "fill":
                pts, c, o = info
                assert isinstance(pts, list)
                minx = min(*[p[0] for p in pts], minx)
                miny = min(*[p[1] for p in pts], miny)
                maxx = max(*[p[0] for p in pts], maxx)
                maxy = max(*[p[1] for p in pts], maxy)
            else:
                raise ValueError(f"Unknown shape type: {t}")

        scale = 450
        width = 50 + (maxx - minx) * scale
        height = 50 + (maxy - miny) * scale

        if filename.endswith(".svg"):
            img = svgwrite.Drawing(filename, size=(width, height))
        else:
            img = svgwrite.Drawing(None, size=(width, height))

        def map_pt(p):
            return (25 + (p[0] - minx) * scale, height - 25 - (p[1] - miny) * scale)

        for t, info in ddata:
            if t == "line":
                s, e, c = info
                img.add(img.line(
                    map_pt(s), map_pt(e), stroke=c, stroke_width=6, stroke_linecap="round"))
            elif t == "arrow":
                s, e, c = info
                img.add(img.line(
                    map_pt(s), map_pt(e), stroke=c, stroke_width=4, stroke_linecap="round"))
                direction = vsub(e, s)
                direction = vdiv(direction, vnorm(direction))
                direction = vdiv(direction, 30)
                perp = (-direction[1], direction[0])
                perp = vdiv(perp, 2.5)
                for f in [vadd, vsub]:
                    a_end = tuple(float(i) for i in f(vsub(e, direction), perp))
                    img.add(img.line(
                        map_pt(a_end), map_pt(e), stroke=c, stroke_width=4, stroke_linecap="round"))
            elif t == "ncircle":
                p, n, c = info
                img.add(img.circle(map_pt(p), 20, stroke=c, stroke_width=4, fill=white))
                if n < 10:
                    font_size = 25
                elif n < 100:
                    font_size = 20
                else:
                    font_size = 12
                img.add(img.text(
                    f"{n}", map_pt(p), fill=black, font_size=font_size,
                    style=("text-anchor:middle;dominant-baseline:middle;"
                           "font-family:sans-serif")
                ))
            elif t == "fill":
                pts, c, o = info
                img.add(img.polygon([map_pt(p) for p in pts], fill=c, opacity=o))
            else:
                raise ValueError(f"Unknown shape type: {t}")

        if filename.endswith(".svg"):
            img.save()
        elif filename.endswith(".png"):
            try:
                from cairosvg import svg2png
            except ImportError:
                raise ImportError("CairoSVG must be installed to convert images to png"
                                  " (pip install CairoSVG)")
            svg2png(bytestring=img.tostring(), write_to=filename)

    def map_to_cell(
        self, vertices: SetOfPoints, basis: ListOfAnyFunctions = None,
        forward_map: PointType = None, inverse_map: PointType = None
    ) -> ListOfAnyFunctions:
        """Map the basis onto a cell using the appropriate mapping for the element."""
        if basis is None:
            basis = self.get_basis_functions()
        if forward_map is None:
            forward_map = self.reference.get_map_to(vertices)
        if inverse_map is None:
            inverse_map = self.reference.get_inverse_map_to(vertices)

        if isinstance(basis[0], PiecewiseFunction):
            pieces: typing.List[PFunctionPieces] = [[] for i in basis]
            for i, j in enumerate(basis[0].pieces):
<<<<<<< HEAD
                new_i: typing.List[PointType] = []
                for k in j[0]:
                    subbed = subs(forward_map, x, k)
                    assert isinstance(subbed, tuple)
                    new_i.append(subbed)
                ps: typing.List[typing.Union[ScalarFunction, VectorFunction, MatrixFunction]] = []
                for b in basis:
                    assert isinstance(b, PiecewiseFunction)
                    ps.append(b.pieces[i][1])
                if isinstance(ps[0], (int, sympy.core.expr.Expr)):
                    sps: ListOfScalarFunctions = []
                    for p in ps:
                        assert isinstance(p, (int, sympy.core.expr.Expr))
                        sps.append(p)
                    for n, sf in enumerate(self.map_to_cell(vertices, sps)):
                        assert not isinstance(sf, PiecewiseFunction)
                        pieces[n].append((tuple(new_i), sf))
                elif isinstance(ps[0], sympy.Matrix):
                    mps: ListOfMatrixFunctions = []
                    for p in ps:
                        assert isinstance(p, sympy.Matrix)
                        mps.append(p)
                    for n, mf in enumerate(self.map_to_cell(vertices, mps)):
                        assert not isinstance(mf, PiecewiseFunction)
                        pieces[n].append((tuple(new_i), mf))
                else:
                    vps: ListOfVectorFunctions = []
                    for p in ps:
                        assert isinstance(p, tuple)
                        vps.append(p)
                    for n, vf in enumerate(self.map_to_cell(vertices, vps)):
                        assert not isinstance(vf, PiecewiseFunction)
                        pieces[n].append((tuple(new_i), vf))
            return [PiecewiseFunction(p) for p in pieces]
=======
                new_i = [subs(forward_map, x, k) for k in j[0]]
                for k, f in enumerate(self.map_to_cell(vertices, [b.pieces[i][1] for b in basis])):
                    pieces[k].append((new_i, f))
            return [PiecewiseFunction(p, basis[0].cell) for p in pieces]
>>>>>>> b084134f

        if isinstance(basis[0], (list, tuple)) and isinstance(basis[0][0], PiecewiseFunction):
            raise NotImplementedError()

<<<<<<< HEAD
        functions: typing.List[typing.Union[AnyFunction, None]] = [None for f in basis]
=======
            return [PiecewiseFunction(list(zip(new_tris, fs)), basis[0][0].cell)
                    for fs in zip(*output_pieces)]

        out = [None for f in basis]
>>>>>>> b084134f
        for dim in range(self.reference.tdim + 1):
            for e in range(self.reference.sub_entity_count(dim)):
                entity_dofs = self.entity_dofs(dim, e)
                dofs_by_type: typing.Dict[
                    typing.Tuple[typing.Type, str], typing.List[int]
                ] = {}
                for d in entity_dofs:
                    dof = self.dofs[d]
                    t = (type(dof), dof.mapping)
                    if t not in dofs_by_type:
                        dofs_by_type[t] = []
                    dofs_by_type[t].append(d)
                for ds in dofs_by_type.values():
                    mapped_dofs = self.dofs[ds[0]].perform_mapping(
                        [basis[d] for d in ds],
                        forward_map, inverse_map, self.reference.tdim)
                    for d_n, d in zip(ds, mapped_dofs):
                        functions[d_n] = d

        for fun in functions:
            assert fun is not None
        if isinstance(functions[0], tuple):
            vfs: ListOfVectorFunctions = []
            for fun in functions:
                assert isinstance(fun, tuple)
                vfs.append(fun)
            return vfs
        if isinstance(functions[0], sympy.Matrix):
            mfs: ListOfMatrixFunctions = []
            for fun in functions:
                assert isinstance(fun, sympy.Matrix)
                mfs.append(fun)
            return mfs
        if isinstance(functions[0], PiecewiseFunction):
            pfs: ListOfPiecewiseFunctions = []
            for fun in functions:
                assert isinstance(fun, PiecewiseFunction)
                pfs.append(fun)
            return pfs
        sfs: ListOfScalarFunctions = []
        for fun in functions:
            assert isinstance(fun, (sympy.core.expr.Expr, int))
            sfs.append(fun)
        return sfs

    def test(self):
        """Run tests for this element."""
        super().test()
        self.test_functional_entities()
        self.test_functionals()
        self.test_dof_points()

    def test_dof_points(self):
        """Test that DOF points are valid."""
        for d in self.dofs:
            p = d.dof_point()
            assert len(p) == self.reference.gdim
            for i in p:
                if i is None:
                    break
                else:
                    assert not math.isnan(float(i))
            else:
                assert self.reference.contains(p)

    def test_functional_entities(self):
        """Test that the dof entities are valid and match the references of integrals."""
        for dof in self.dofs:
            dim, entity = dof.entity
            assert entity < self.reference.sub_entity_count(dim)
            if hasattr(dof, "integral_domain"):
                assert dim == dof.integral_domain.tdim

    def test_functionals(self):
        """Test that the functionals are satisfied by the basis functions."""
        for i, f in enumerate(self.get_basis_functions()):
            for j, d in enumerate(self.dofs):
                if i == j:
                    assert d.eval(f).expand().simplify() == 1
                else:
                    assert d.eval(f).expand().simplify() == 0
                assert d.entity_dim() is not None


class DirectElement(FiniteElement):
    """Finite element defined directly."""

    def __init__(
        self, reference: Reference, order: int, basis_functions: ListOfAnyFunctions,
        basis_entities: typing.List[typing.Tuple[int, int]],
        domain_dim: int, range_dim: int, range_shape: typing.Tuple[int, ...] = None
    ):
        super().__init__(reference, order, len(basis_functions), domain_dim, range_dim,
                         range_shape)
        self._basis_entities = basis_entities
        self._basis_functions = basis_functions

    def entity_dofs(self, entity_dim: int, entity_number: int) -> typing.List[int]:
        """Get the numbers of the DOFs associated with the given entity."""
        return [i for i, j in enumerate(self._basis_entities) if j == (entity_dim, entity_number)]

    def get_basis_functions(
        self, reshape: bool = True, symbolic: bool = True, use_tensor_factorisation: bool = False
    ) -> ListOfAnyFunctions:
        """Get the basis functions of the element."""
        if use_tensor_factorisation:
            return self._get_basis_functions_tensor()

        if reshape and self.range_shape is not None:
            if len(self.range_shape) != 2:
                raise NotImplementedError
            assert self.range_shape[0] * self.range_shape[1] == self.range_dim
            matrices: ListOfMatrixFunctions = []
            for b in self._basis_functions:
                assert isinstance(b, tuple)
                matrices.append(sympy.Matrix(
                    [b[i * self.range_shape[1]: (i + 1) * self.range_shape[1]]
                     for i in range(self.range_shape[0])]))
            return matrices

        return self._basis_functions

    def map_to_cell(
        self, vertices: SetOfPoints, basis: ListOfAnyFunctions = None,
        forward_map: PointType = None, inverse_map: PointType = None
    ) -> ListOfAnyFunctions:
        """Map the basis onto a cell using the appropriate mapping for the element."""
        raise NotImplementedError()

    def test(self):
        """Run tests for this element."""
        super().test()
        self.test_independence()

    def test_independence(self):
        """Test that the basis functions of this element are linearly independent."""
        basis = self.get_basis_functions()
        all_terms = set()

        try:
            basis[0].as_coefficients_dict()
            scalar = True
        except AttributeError:
            scalar = False

        if scalar:
            for f in basis:
                for term in f.as_coefficients_dict():
                    all_terms.add(term)
            mat = [[0 for i in all_terms] for j in basis]
            for i, t in enumerate(all_terms):
                for j, f in enumerate(basis):
                    fd = f.as_coefficients_dict()
                    if t in fd:
                        mat[j][i] = fd[t]
        else:
            for f in basis:
                for fi, fpart in enumerate(f):
                    for term in fpart.as_coefficients_dict():
                        all_terms.add((fi, term))
            mat = [[0 for i in all_terms] for j in basis]
            for i, (fi, t) in enumerate(all_terms):
                for j, f in enumerate(basis):
                    fd = f[fi].as_coefficients_dict()
                    if t in fd:
                        mat[j][i] = fd[t]
        mat = sympy.Matrix(mat)

        assert mat.rank() == mat.rows


class ElementBasisFunction(BasisFunction):
    """A basis function of a finite element."""

    def __init__(self, element: FiniteElement, n: int):
        self.element = element
        self.n = n

    def get_function(self) -> AnyFunction:
        """Return the symbolic function."""
        return self.element.get_basis_functions()[self.n]<|MERGE_RESOLUTION|>--- conflicted
+++ resolved
@@ -737,7 +737,6 @@
         if isinstance(basis[0], PiecewiseFunction):
             pieces: typing.List[PFunctionPieces] = [[] for i in basis]
             for i, j in enumerate(basis[0].pieces):
-<<<<<<< HEAD
                 new_i: typing.List[PointType] = []
                 for k in j[0]:
                     subbed = subs(forward_map, x, k)
@@ -771,25 +770,12 @@
                     for n, vf in enumerate(self.map_to_cell(vertices, vps)):
                         assert not isinstance(vf, PiecewiseFunction)
                         pieces[n].append((tuple(new_i), vf))
-            return [PiecewiseFunction(p) for p in pieces]
-=======
-                new_i = [subs(forward_map, x, k) for k in j[0]]
-                for k, f in enumerate(self.map_to_cell(vertices, [b.pieces[i][1] for b in basis])):
-                    pieces[k].append((new_i, f))
             return [PiecewiseFunction(p, basis[0].cell) for p in pieces]
->>>>>>> b084134f
 
         if isinstance(basis[0], (list, tuple)) and isinstance(basis[0][0], PiecewiseFunction):
             raise NotImplementedError()
 
-<<<<<<< HEAD
         functions: typing.List[typing.Union[AnyFunction, None]] = [None for f in basis]
-=======
-            return [PiecewiseFunction(list(zip(new_tris, fs)), basis[0][0].cell)
-                    for fs in zip(*output_pieces)]
-
-        out = [None for f in basis]
->>>>>>> b084134f
         for dim in range(self.reference.tdim + 1):
             for e in range(self.reference.sub_entity_count(dim)):
                 entity_dofs = self.entity_dofs(dim, e)
