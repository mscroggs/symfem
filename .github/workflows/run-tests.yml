name: 🧪

on:
  push:
    branches:
      - "**"
  pull_request:
    branches:
      - master
  schedule:
    - cron: "0 7 * * 1"

jobs:
  run-tests:
    name: Run tests
    runs-on: ubuntu-latest
    strategy:
      matrix:
        python-version: [3.7, 3.8]
    steps:
      - name: Set up Python
        uses: actions/setup-python@v2
        with:
          python-version: ${{ matrix.python-version }}
      - run: |
            sudo apt-get update
            sudo apt-get install -y libeigen3-dev
            pip install --upgrade pip
<<<<<<< HEAD
            pip install scikit-build pytest numpy scipy pytest-xdist
=======
            pip install scikit-build pytest numpy scipy coverage coveralls pytest-cov pytest-xdist
>>>>>>> b2658514
        name: Install dependencies
      - uses: actions/checkout@v2
      - run: python3 -m pip install -r requirements.txt
        name: Install requirements.txt
      - run: |
            python3 setup.py install
            rm -rf symfem
        name: Install symfem
      - run: |
            git clone https://github.com/FEniCS/basix.git basix-src
            cd basix-src
            pip install .
        name: Install basix
<<<<<<< HEAD
      - run: python3 -m pytest -n=auto --durations=50 test/
        name: Run unit tests
=======
      - run: python3 -m pytest -n=auto --cov=symfem --durations=50 test/
        name: Run unit tests
      - name: Upload to Coveralls
        if: ${{ github.repository == 'mscroggs/symfem' && matrix.python-version == '3.8' }}
        env:
          COVERALLS_REPO_TOKEN: ${{ secrets.coverall_token }}
        run: coveralls
>>>>>>> b2658514
<|MERGE_RESOLUTION|>--- conflicted
+++ resolved
@@ -26,11 +26,7 @@
             sudo apt-get update
             sudo apt-get install -y libeigen3-dev
             pip install --upgrade pip
-<<<<<<< HEAD
             pip install scikit-build pytest numpy scipy pytest-xdist
-=======
-            pip install scikit-build pytest numpy scipy coverage coveralls pytest-cov pytest-xdist
->>>>>>> b2658514
         name: Install dependencies
       - uses: actions/checkout@v2
       - run: python3 -m pip install -r requirements.txt
@@ -44,15 +40,10 @@
             cd basix-src
             pip install .
         name: Install basix
-<<<<<<< HEAD
       - run: python3 -m pytest -n=auto --durations=50 test/
-        name: Run unit tests
-=======
-      - run: python3 -m pytest -n=auto --cov=symfem --durations=50 test/
         name: Run unit tests
       - name: Upload to Coveralls
         if: ${{ github.repository == 'mscroggs/symfem' && matrix.python-version == '3.8' }}
         env:
           COVERALLS_REPO_TOKEN: ${{ secrets.coverall_token }}
-        run: coveralls
->>>>>>> b2658514
+        run: coveralls