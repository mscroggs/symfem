"""
This demo shows how Symfem can be used to verify properties of the basis functions of
an element.

The basis functions of a Lagrange element, when restricted to an edge of a cell,
should be equal to the basis functions of a Lagrange space on that edge (or equal to 0).

In this demo, we verify that this is true for an order 5 Lagrange element on a triangle.
"""

import symfem
import sympy
from symfem.symbolic import x, subs, symequal

element = symfem.create_element("triangle", "Lagrange", 5)
edge_element = symfem.create_element("interval", "Lagrange", 5)

# Define a parameter that will go from 0 to 1 on the chosen edge
a = sympy.Symbol("a")

# Get the basis functions of the Lagrange space and substitute the parameter into the
# functions on the edge
basis = element.get_basis_functions()
edge_basis = [subs(f, x[0], a) for f in edge_element.get_basis_functions()]

# Get the DOFs on edge 0 (from vertex 1 (1,0) to vertex 2 (0,1))
# (1 - a, a) is a parametrisation of this edge
dofs = element.entity_dofs(0, 1) + element.entity_dofs(0, 2) + element.entity_dofs(1, 0)
# Check that the basis functions on this edge are equal
for d, edge_f in zip(dofs, edge_basis):
    # symequal will simplify the expressions then check that they are equal
    assert symequal(subs(basis[d], x[:2], (1 - a, a)),  edge_f)

# Get the DOFs on edge 1 (from vertex 0 (0,0) to vertex 2 (0,1), parametrised (0, a))
dofs = element.entity_dofs(0, 0) + element.entity_dofs(0, 2) + element.entity_dofs(1, 1)
for d, edge_f in zip(dofs, edge_basis):
    assert symequal(subs(basis[d], x[:2], (0, a)),  edge_f)

# Get the DOFs on edge 2 (from vertex 0 (0,0) to vertex 1 (1,0), parametrised (a, 0))
dofs = element.entity_dofs(0, 0) + element.entity_dofs(0, 1) + element.entity_dofs(1, 2)
for d, edge_f in zip(dofs, edge_basis):
<<<<<<< HEAD

    # Map triangle's edge 0 to interval [0,1] on x-axis
    mapped_basis = subs(subs(basis[d], x[0], 1-x[0]), x[1], x[0]).expand()

    assert mapped_basis == edge_f
=======
    assert symequal(subs(basis[d], x[:2], (a, 0)),  edge_f)
>>>>>>> 1dfa6417
<|MERGE_RESOLUTION|>--- conflicted
+++ resolved
@@ -39,12 +39,4 @@
 # Get the DOFs on edge 2 (from vertex 0 (0,0) to vertex 1 (1,0), parametrised (a, 0))
 dofs = element.entity_dofs(0, 0) + element.entity_dofs(0, 1) + element.entity_dofs(1, 2)
 for d, edge_f in zip(dofs, edge_basis):
-<<<<<<< HEAD
-
-    # Map triangle's edge 0 to interval [0,1] on x-axis
-    mapped_basis = subs(subs(basis[d], x[0], 1-x[0]), x[1], x[0]).expand()
-
-    assert mapped_basis == edge_f
-=======
-    assert symequal(subs(basis[d], x[:2], (a, 0)),  edge_f)
->>>>>>> 1dfa6417
+    assert symequal(subs(basis[d], x[:2], (a, 0)),  edge_f)